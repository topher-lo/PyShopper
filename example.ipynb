--- conflicted
+++ resolved
@@ -11,22 +11,13 @@
   },
   {
    "cell_type": "code",
-<<<<<<< HEAD
-   "execution_count": null,
-=======
-   "execution_count": 1,
->>>>>>> c9889f47
+   "execution_count": null,
    "id": "romantic-patrick",
    "metadata": {},
    "outputs": [],
    "source": [
-<<<<<<< HEAD
     "# %%capture\n",
     "# !pip install pymc3==3.11"
-=======
-    "%%capture\n",
-    "!pip install pymc3==3.11"
->>>>>>> c9889f47
    ]
   },
   {
@@ -54,10 +45,7 @@
     "\n",
     "import numpy as np\n",
     "import pandas as pd\n",
-<<<<<<< HEAD
     "import pymc3 as pm\n",
-=======
->>>>>>> c9889f47
     "import filelock\n",
     "import warnings\n",
     "\n",
@@ -75,11 +63,7 @@
   },
   {
    "cell_type": "code",
-<<<<<<< HEAD
-   "execution_count": null,
-=======
-   "execution_count": 3,
->>>>>>> c9889f47
+   "execution_count": null,
    "id": "national-hartford",
    "metadata": {},
    "outputs": [],
@@ -91,11 +75,7 @@
   },
   {
    "cell_type": "code",
-<<<<<<< HEAD
-   "execution_count": null,
-=======
-   "execution_count": 4,
->>>>>>> c9889f47
+   "execution_count": null,
    "id": "quality-volleyball",
    "metadata": {},
    "outputs": [],
@@ -115,11 +95,7 @@
   },
   {
    "cell_type": "code",
-<<<<<<< HEAD
-   "execution_count": null,
-=======
-   "execution_count": 5,
->>>>>>> c9889f47
+   "execution_count": null,
    "id": "strange-nursing",
    "metadata": {},
    "outputs": [
@@ -276,11 +252,7 @@
     "# Limit data to C (most frequent) items and W sessions\n",
     "# Note: we filter for trailing sessions because the tested dataset's sessions begin at the end of\n",
     "# the training dataset's sessions\n",
-<<<<<<< HEAD
     "C = 3\n",
-=======
-    "C = 2\n",
->>>>>>> c9889f47
     "W = 4\n",
     "\n",
     "# Filter data\n",
@@ -549,13 +521,8 @@
     "# # Summary of common posterior statistics\n",
     "# # Note: must define number of draws from approximated posterior distribution\n",
     "\n",
-<<<<<<< HEAD
     "# summary = advi_res.summary(draws=100)\n",
     "# summary"
-=======
-    "summary = advi_res.summary(draws=2)\n",
-    "summary"
->>>>>>> c9889f47
    ]
   },
   {
@@ -603,7 +570,6 @@
    ]
   },
   {
-<<<<<<< HEAD
    "cell_type": "code",
    "execution_count": null,
    "id": "third-freeware",
@@ -616,8 +582,6 @@
    ]
   },
   {
-=======
->>>>>>> c9889f47
    "cell_type": "markdown",
    "id": "genuine-combining",
    "metadata": {},
@@ -628,275 +592,10 @@
   },
   {
    "cell_type": "code",
-<<<<<<< HEAD
    "execution_count": null,
    "id": "solid-saver",
    "metadata": {},
    "outputs": [],
-=======
-   "execution_count": 14,
-   "id": "solid-saver",
-   "metadata": {},
-   "outputs": [
-    {
-     "data": {
-      "text/html": [
-       "<div>\n",
-       "<style scoped>\n",
-       "    .dataframe tbody tr th:only-of-type {\n",
-       "        vertical-align: middle;\n",
-       "    }\n",
-       "\n",
-       "    .dataframe tbody tr th {\n",
-       "        vertical-align: top;\n",
-       "    }\n",
-       "\n",
-       "    .dataframe thead th {\n",
-       "        text-align: right;\n",
-       "    }\n",
-       "</style>\n",
-       "<table border=\"1\" class=\"dataframe\">\n",
-       "  <thead>\n",
-       "    <tr style=\"text-align: right;\">\n",
-       "      <th></th>\n",
-       "      <th>user_id</th>\n",
-       "      <th>item_id</th>\n",
-       "      <th>session_id</th>\n",
-       "      <th>quantity</th>\n",
-       "      <th>price</th>\n",
-       "    </tr>\n",
-       "  </thead>\n",
-       "  <tbody>\n",
-       "    <tr>\n",
-       "      <th>0</th>\n",
-       "      <td>11</td>\n",
-       "      <td>101</td>\n",
-       "      <td>430</td>\n",
-       "      <td>1</td>\n",
-       "      <td>5.0</td>\n",
-       "    </tr>\n",
-       "    <tr>\n",
-       "      <th>1</th>\n",
-       "      <td>33</td>\n",
-       "      <td>101</td>\n",
-       "      <td>430</td>\n",
-       "      <td>1</td>\n",
-       "      <td>5.0</td>\n",
-       "    </tr>\n",
-       "    <tr>\n",
-       "      <th>2</th>\n",
-       "      <td>35</td>\n",
-       "      <td>101</td>\n",
-       "      <td>430</td>\n",
-       "      <td>1</td>\n",
-       "      <td>5.0</td>\n",
-       "    </tr>\n",
-       "    <tr>\n",
-       "      <th>3</th>\n",
-       "      <td>38</td>\n",
-       "      <td>101</td>\n",
-       "      <td>430</td>\n",
-       "      <td>1</td>\n",
-       "      <td>5.0</td>\n",
-       "    </tr>\n",
-       "    <tr>\n",
-       "      <th>4</th>\n",
-       "      <td>59</td>\n",
-       "      <td>101</td>\n",
-       "      <td>430</td>\n",
-       "      <td>1</td>\n",
-       "      <td>5.0</td>\n",
-       "    </tr>\n",
-       "    <tr>\n",
-       "      <th>5</th>\n",
-       "      <td>61</td>\n",
-       "      <td>101</td>\n",
-       "      <td>430</td>\n",
-       "      <td>1</td>\n",
-       "      <td>5.0</td>\n",
-       "    </tr>\n",
-       "    <tr>\n",
-       "      <th>6</th>\n",
-       "      <td>68</td>\n",
-       "      <td>101</td>\n",
-       "      <td>430</td>\n",
-       "      <td>1</td>\n",
-       "      <td>5.0</td>\n",
-       "    </tr>\n",
-       "    <tr>\n",
-       "      <th>7</th>\n",
-       "      <td>73</td>\n",
-       "      <td>101</td>\n",
-       "      <td>430</td>\n",
-       "      <td>1</td>\n",
-       "      <td>5.0</td>\n",
-       "    </tr>\n",
-       "    <tr>\n",
-       "      <th>8</th>\n",
-       "      <td>94</td>\n",
-       "      <td>101</td>\n",
-       "      <td>430</td>\n",
-       "      <td>1</td>\n",
-       "      <td>5.0</td>\n",
-       "    </tr>\n",
-       "    <tr>\n",
-       "      <th>9</th>\n",
-       "      <td>102</td>\n",
-       "      <td>101</td>\n",
-       "      <td>430</td>\n",
-       "      <td>1</td>\n",
-       "      <td>5.0</td>\n",
-       "    </tr>\n",
-       "    <tr>\n",
-       "      <th>10</th>\n",
-       "      <td>113</td>\n",
-       "      <td>101</td>\n",
-       "      <td>430</td>\n",
-       "      <td>1</td>\n",
-       "      <td>5.0</td>\n",
-       "    </tr>\n",
-       "    <tr>\n",
-       "      <th>11</th>\n",
-       "      <td>13</td>\n",
-       "      <td>100</td>\n",
-       "      <td>430</td>\n",
-       "      <td>1</td>\n",
-       "      <td>5.0</td>\n",
-       "    </tr>\n",
-       "    <tr>\n",
-       "      <th>12</th>\n",
-       "      <td>14</td>\n",
-       "      <td>100</td>\n",
-       "      <td>430</td>\n",
-       "      <td>1</td>\n",
-       "      <td>5.0</td>\n",
-       "    </tr>\n",
-       "    <tr>\n",
-       "      <th>13</th>\n",
-       "      <td>26</td>\n",
-       "      <td>100</td>\n",
-       "      <td>430</td>\n",
-       "      <td>1</td>\n",
-       "      <td>5.0</td>\n",
-       "    </tr>\n",
-       "    <tr>\n",
-       "      <th>14</th>\n",
-       "      <td>48</td>\n",
-       "      <td>100</td>\n",
-       "      <td>430</td>\n",
-       "      <td>1</td>\n",
-       "      <td>5.0</td>\n",
-       "    </tr>\n",
-       "    <tr>\n",
-       "      <th>15</th>\n",
-       "      <td>52</td>\n",
-       "      <td>100</td>\n",
-       "      <td>430</td>\n",
-       "      <td>1</td>\n",
-       "      <td>5.0</td>\n",
-       "    </tr>\n",
-       "    <tr>\n",
-       "      <th>16</th>\n",
-       "      <td>53</td>\n",
-       "      <td>100</td>\n",
-       "      <td>430</td>\n",
-       "      <td>1</td>\n",
-       "      <td>5.0</td>\n",
-       "    </tr>\n",
-       "    <tr>\n",
-       "      <th>17</th>\n",
-       "      <td>54</td>\n",
-       "      <td>100</td>\n",
-       "      <td>430</td>\n",
-       "      <td>1</td>\n",
-       "      <td>5.0</td>\n",
-       "    </tr>\n",
-       "    <tr>\n",
-       "      <th>18</th>\n",
-       "      <td>58</td>\n",
-       "      <td>100</td>\n",
-       "      <td>430</td>\n",
-       "      <td>1</td>\n",
-       "      <td>5.0</td>\n",
-       "    </tr>\n",
-       "    <tr>\n",
-       "      <th>19</th>\n",
-       "      <td>69</td>\n",
-       "      <td>100</td>\n",
-       "      <td>430</td>\n",
-       "      <td>1</td>\n",
-       "      <td>5.0</td>\n",
-       "    </tr>\n",
-       "    <tr>\n",
-       "      <th>20</th>\n",
-       "      <td>77</td>\n",
-       "      <td>100</td>\n",
-       "      <td>430</td>\n",
-       "      <td>1</td>\n",
-       "      <td>5.0</td>\n",
-       "    </tr>\n",
-       "    <tr>\n",
-       "      <th>21</th>\n",
-       "      <td>91</td>\n",
-       "      <td>100</td>\n",
-       "      <td>430</td>\n",
-       "      <td>1</td>\n",
-       "      <td>5.0</td>\n",
-       "    </tr>\n",
-       "    <tr>\n",
-       "      <th>22</th>\n",
-       "      <td>107</td>\n",
-       "      <td>100</td>\n",
-       "      <td>430</td>\n",
-       "      <td>1</td>\n",
-       "      <td>5.0</td>\n",
-       "    </tr>\n",
-       "    <tr>\n",
-       "      <th>23</th>\n",
-       "      <td>115</td>\n",
-       "      <td>100</td>\n",
-       "      <td>430</td>\n",
-       "      <td>1</td>\n",
-       "      <td>5.0</td>\n",
-       "    </tr>\n",
-       "  </tbody>\n",
-       "</table>\n",
-       "</div>"
-      ],
-      "text/plain": [
-       "    user_id  item_id  session_id  quantity  price\n",
-       "0        11      101         430         1    5.0\n",
-       "1        33      101         430         1    5.0\n",
-       "2        35      101         430         1    5.0\n",
-       "3        38      101         430         1    5.0\n",
-       "4        59      101         430         1    5.0\n",
-       "5        61      101         430         1    5.0\n",
-       "6        68      101         430         1    5.0\n",
-       "7        73      101         430         1    5.0\n",
-       "8        94      101         430         1    5.0\n",
-       "9       102      101         430         1    5.0\n",
-       "10      113      101         430         1    5.0\n",
-       "11       13      100         430         1    5.0\n",
-       "12       14      100         430         1    5.0\n",
-       "13       26      100         430         1    5.0\n",
-       "14       48      100         430         1    5.0\n",
-       "15       52      100         430         1    5.0\n",
-       "16       53      100         430         1    5.0\n",
-       "17       54      100         430         1    5.0\n",
-       "18       58      100         430         1    5.0\n",
-       "19       69      100         430         1    5.0\n",
-       "20       77      100         430         1    5.0\n",
-       "21       91      100         430         1    5.0\n",
-       "22      107      100         430         1    5.0\n",
-       "23      115      100         430         1    5.0"
-      ]
-     },
-     "execution_count": 14,
-     "metadata": {},
-     "output_type": "execute_result"
-    }
-   ],
->>>>>>> c9889f47
    "source": [
     "# Load test data\n",
     "test_data = shopper.load_data(f'{DATA_URL}/test.tsv?raw=true',\n",
@@ -910,16 +609,11 @@
     "                   .loc[test_data['session_id'].isin(test_sessions_list[-W_test:])]\n",
     "                   .reset_index(drop=True))\n",
     "\n",
-<<<<<<< HEAD
     "X_test.iloc[np.r_[0:4, -4:0]]"
-=======
-    "X_test"
->>>>>>> c9889f47
-   ]
-  },
-  {
-   "cell_type": "code",
-<<<<<<< HEAD
+   ]
+  },
+  {
+   "cell_type": "code",
    "execution_count": null,
    "id": "improving-bandwidth",
    "metadata": {},
@@ -964,54 +658,6 @@
    "source": [
     "# Sanity check\n",
     "sampled_preds.mode().T.join(test_labels)"
-=======
-   "execution_count": 15,
-   "id": "improving-bandwidth",
-   "metadata": {},
-   "outputs": [
-    {
-     "name": "stderr",
-     "output_type": "stream",
-     "text": [
-      "INFO:root:Sampling from posterior distribution...\n",
-      "INFO:root:Sampling complete.\n"
-     ]
-    },
-    {
-     "data": {
-      "text/html": [
-       "\n",
-       "    <div>\n",
-       "        <style>\n",
-       "            /* Turns off some styling */\n",
-       "            progress {\n",
-       "                /* gets rid of default border in Firefox and Opera. */\n",
-       "                border: none;\n",
-       "                /* Needs to be in here for Safari polyfill so background images work as expected. */\n",
-       "                background-size: auto;\n",
-       "            }\n",
-       "            .progress-bar-interrupted, .progress-bar-interrupted::-webkit-progress-bar {\n",
-       "                background: #F44336;\n",
-       "            }\n",
-       "        </style>\n",
-       "      <progress value='100' class='' max='100' style='width:300px; height:20px; vertical-align: middle;'></progress>\n",
-       "      100.00% [100/100 00:01<00:00]\n",
-       "    </div>\n",
-       "    "
-      ],
-      "text/plain": [
-       "<IPython.core.display.HTML object>"
-      ]
-     },
-     "metadata": {},
-     "output_type": "display_data"
-    }
-   ],
-   "source": [
-    "# ADVI Predictions\n",
-    "\n",
-    "preds = advi_res.predict(X_test, draws=100)"
->>>>>>> c9889f47
    ]
   }
  ],
